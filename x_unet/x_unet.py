from functools import partial

import math
import torch
from torch import nn, einsum
import torch.nn.functional as F

from einops import rearrange, repeat, reduce
from einops.layers.torch import Rearrange

# helper functions

def exists(val):
    return val is not None

def default(val, d):
    return val if exists(val) else d

def is_power_two(n):
    return math.log2(n).is_integer()

def divisible_by(num, denom):
    return (num % denom) == 0

def cast_tuple(val, length = None):
    if isinstance(val, list):
        val = tuple(val)

    output = val if isinstance(val, tuple) else ((val,) * default(length, 1))

    if exists(length):
        assert len(output) == length

    return output

# helper classes

def Upsample(dim, dim_out):
    return nn.ConvTranspose3d(dim, dim_out, (1, 4, 4), (1, 2, 2), (0, 1, 1))

def Downsample(dim, dim_out):
    return nn.Sequential(
        Rearrange('b c f (h s1) (w s2) -> b (c s1 s2) f h w', s1 = 2, s2 = 2),
        nn.Conv3d(dim * 4, dim_out, 1)
    )

# normalization

class Residual(nn.Module):
    def __init__(self, fn):
        super().__init__()
        self.fn = fn

    def forward(self, x):
        return self.fn(x) + x

class LayerNorm(nn.Module):
    def __init__(self, dim):
        super().__init__()
        self.gamma = nn.Parameter(torch.ones(1, dim, 1, 1, 1))

    def forward(self, x):
        eps = 1e-5 if x.dtype == torch.float32 else 1e-3
        var = torch.var(x, dim = 1, unbiased = False, keepdim = True)
        mean = torch.mean(x, dim = 1, keepdim = True)
        return (x - mean) / (var + eps).sqrt() * self.gamma

class WeightStandardizedConv3d(nn.Conv3d):
    def forward(self, x):
        eps = 1e-5 if x.dtype == torch.float32 else 1e-3

        weight = self.weight

        mean = reduce(weight, 'o ... -> o 1 1 1 1', 'mean')
        var = reduce(weight, 'o ... -> o 1 1 1 1', partial(torch.var, unbiased = False))
        weight = (weight - mean) * (var + eps).rsqrt()

        return F.conv3d(x, weight, self.bias, self.stride, self.padding, self.dilation, self.groups)

# resnet blocks

class Block(nn.Module):
    def __init__(
        self,
        dim,
        dim_out,
        groups = 8,
        weight_standardize = False,
        frame_kernel_size = 1,
        kernel_size = (3, 3)
    ):
        super().__init__()
        kernel_conv_kwargs = partial(kernel_and_same_pad, frame_kernel_size)
        conv = nn.Conv3d if not weight_standardize else WeightStandardizedConv3d

        self.proj = conv(dim, dim_out, **kernel_conv_kwargs(*kernel_size))
        self.norm = nn.GroupNorm(groups, dim_out)
        self.act = nn.SiLU()

    def forward(self, x):
        x = self.proj(x)
        x = self.norm(x)
        return self.act(x)

class ResnetBlock(nn.Module):
    def __init__(
        self,
        dim,
        dim_out,
        groups = 8,
        frame_kernel_size = 1,
        nested_unet_depth = 0,
        nested_unet_dim = 32,
        weight_standardize = False
    ):
        super().__init__()
        self.block1 = Block(dim, dim_out, groups = groups, weight_standardize = weight_standardize, frame_kernel_size = frame_kernel_size)

        if nested_unet_depth > 0:
            self.block2 = NestedResidualUnet(dim_out, depth = nested_unet_depth, M = nested_unet_dim, frame_kernel_size = frame_kernel_size, weight_standardize = weight_standardize, add_residual = True)
        else:
            self.block2 = Block(dim_out, dim_out, groups = groups, weight_standardize = weight_standardize, frame_kernel_size = frame_kernel_size, kernel_size=(1, 1))

        self.res_conv = nn.Conv3d(dim, dim_out, 1) if dim != dim_out else nn.Identity()

    def forward(self, x):
        h = self.block1(x)
        h = self.block2(h)
        return h + self.res_conv(x)

# convnext 2

class GRN(nn.Module):
    """ global response normalization, proposed in updated convnext paper """

    def __init__(self, dim, eps = 1e-5):
        super().__init__()
        self.eps = eps
        self.gamma = nn.Parameter(torch.zeros(dim, 1, 1, 1))
        self.bias = nn.Parameter(torch.zeros(dim, 1, 1, 1))

    def forward(self, x):
        spatial_l2_norm = x.norm(p = 2, dim = (2, 3, 4), keepdim = True)
        feat_norm = spatial_l2_norm / spatial_l2_norm.mean(dim = -1, keepdim = True).clamp(min = self.eps)
        return x * feat_norm * self.gamma + self.bias + x

class ConvNextBlock(nn.Module):
    def __init__(
        self,
        dim,
        dim_out,
        *,
        mult = 2,
        frame_kernel_size = 1,
        nested_unet_depth = 0,
        nested_unet_dim = 32
    ):
        super().__init__()
        kernel_conv_kwargs = partial(kernel_and_same_pad, frame_kernel_size)

        self.ds_conv = nn.Conv3d(dim, dim, **kernel_conv_kwargs(7, 7), groups = dim)

        inner_dim = dim_out * mult

        self.net = nn.Sequential(
            LayerNorm(dim),
<<<<<<< HEAD
            nn.Conv3d(dim, dim_out * mult, **kernel_conv_kwargs(1, 1)),
            nn.GELU(),
            nn.Conv3d(dim_out * mult, dim_out, **kernel_conv_kwargs(1, 1))
=======
            nn.Conv3d(dim, inner_dim, **kernel_conv_kwargs(3, 3), groups = dim_out),
            nn.GELU(),
            GRN(inner_dim),
            nn.Conv3d(inner_dim, dim_out, **kernel_conv_kwargs(3, 3), groups = dim_out)
>>>>>>> fb22e07a
        )

        self.nested_unet = NestedResidualUnet(dim_out, depth = nested_unet_depth, M = nested_unet_dim, add_residual = True) if nested_unet_depth > 0 else nn.Identity()

        self.res_conv = nn.Conv3d(dim, dim_out, 1) if dim != dim_out else nn.Identity()

    def forward(self, x, time_emb = None):
        h = self.ds_conv(x)
        h = self.net(h)
        h = self.nested_unet(h)
        return h + self.res_conv(x)

# feedforward

def FeedForward(dim, mult = 4.):
    inner_dim = int(dim * mult)
    return Residual(nn.Sequential(
        LayerNorm(dim),
        nn.Conv3d(dim, inner_dim, 1, bias = False),
        nn.GELU(),
        LayerNorm(inner_dim),   # properly credit assign normformer
        nn.Conv3d(inner_dim, dim, 1, bias = False)
    ))

# attention

class Attention(nn.Module):
    def __init__(
        self,
        dim,
        heads = 4,
        dim_head = 64
    ):
        super().__init__()
        self.scale = dim_head ** -0.5
        self.heads = heads
        inner_dim = heads * dim_head
        self.norm = LayerNorm(dim)

        self.to_qkv = nn.Conv3d(dim, inner_dim * 3, 1, bias = False)
        self.to_out = nn.Conv3d(inner_dim, dim, 1, bias = False)

    def forward(self, x):
        f, h, w = x.shape[-3:]

        residual = x.clone()

        x = self.norm(x)

        q, k, v = self.to_qkv(x).chunk(3, dim = 1)
        q, k, v = map(lambda t: rearrange(t, 'b (h c) ... -> b h (...) c', h = self.heads), (q, k, v))

        q = q * self.scale
        sim = einsum('b h i d, b h j d -> b h i j', q, k)
        attn = sim.softmax(dim = -1)

        out = einsum('b h i j, b h j d -> b h i d', attn, v)

        out = rearrange(out, 'b h (f x y) d -> b (h d) f x y', f = f, x = h, y = w)
        return self.to_out(out) + residual

class TransformerBlock(nn.Module):
    def __init__(
        self,
        dim,
        *,
        depth,
        **kwargs
    ):
        super().__init__()
        self.attn = Attention(dim, **kwargs)
        self.ff =FeedForward(dim)

    def forward(self, x):
        x = self.attn(x)
        x = self.ff(x)
        return x

class FeatureMapConsolidator(nn.Module):
    def __init__(
        self,
        dim,
        *,
        dim_ins = tuple(),
        dim_outs = tuple(),
        resize_fmap_before = True,
        conv_block_fn = None
    ):
        super().__init__()
        assert len(dim_ins) == len(dim_outs)
        self.needs_consolidating = len(dim_ins) > 0

        block_fn = default(conv_block_fn, Block)

        self.fmap_convs = nn.ModuleList([block_fn(dim_in, dim_out) for dim_in, dim_out in zip(dim_ins, dim_outs)])
        self.resize_fmap_before = resize_fmap_before

        self.final_dim_out = dim + (sum(dim_outs) if len(dim_outs) > 0 else 0)

    def resize_fmaps(self, fmaps, height, width):
        return [F.interpolate(fmap, (fmap.shape[-3], height, width)) for fmap in fmaps]

    def forward(self, x, fmaps = None):
        target_height, target_width = x.shape[-2:]

        fmaps = default(fmaps, tuple())

        if not self.needs_consolidating:
            return x

        if self.resize_fmap_before:
            fmaps = self.resize_fmaps(fmaps, target_height, target_width)

        outs = []
        for fmap, conv in zip(fmaps, self.fmap_convs):
            outs.append(conv(fmap))

        if self.resize_fmap_before:
            outs = self.resize_fmaps(outs, target_height, target_width)

        return torch.cat((x, *outs), dim = 1)

# unet

def kernel_and_same_pad(*kernel_size):
    paddings = tuple(map(lambda k: k // 2, kernel_size))
    return dict(kernel_size = kernel_size, padding = paddings)

class XUnet(nn.Module):
    def __init__(
        self,
        dim,
        init_dim = None,
        out_dim = None,
        frame_kernel_size = 1,
        init_kernel_size = (7, 7),
        dim_mults = (1, 2, 4, 8),
        num_blocks_per_stage = (2, 2, 2, 2),
        num_self_attn_per_stage = (0, 0, 0, 1),
        nested_unet_depths = (0, 0, 0, 0),
        nested_unet_dim = 32,
        channels = 3,
        use_convnext = False,
        resnet_groups = 8,
        consolidate_upsample_fmaps = True,
        skip_scale = 2 ** -0.5,
        weight_standardize = False,
        attn_heads = 8,
        attn_dim_head = 32
    ):
        super().__init__()

        self.train_as_images = frame_kernel_size == 1

        self.skip_scale = skip_scale
        self.channels = channels

        init_dim = default(init_dim, dim)
        self.init_conv = nn.Conv3d(channels, init_dim, **kernel_and_same_pad(frame_kernel_size, *init_kernel_size))

        dims = [init_dim, *map(lambda m: dim * m, dim_mults)]
        in_out = list(zip(dims[:-1], dims[1:]))

        self.downs = nn.ModuleList([])
        self.ups = nn.ModuleList([])

        num_resolutions = len(in_out)

        # resnet or convnext

        blocks = partial(ConvNextBlock, frame_kernel_size = frame_kernel_size) if use_convnext else partial(ResnetBlock, groups = resnet_groups, weight_standardize = weight_standardize, frame_kernel_size = frame_kernel_size)

        # whether to use nested unet, as in unet squared paper

        nested_unet_depths = cast_tuple(nested_unet_depths, num_resolutions)

        # number of blocks per stage

        num_blocks_per_stage = cast_tuple(num_blocks_per_stage, num_resolutions)
        assert all([num_blocks > 0 for num_blocks in num_blocks_per_stage])

        # number of self attention blocks per stage

        num_self_attn_per_stage = cast_tuple(num_self_attn_per_stage, num_resolutions)
        assert all([num_self_attn_blocks >= 0 for num_self_attn_blocks in num_self_attn_per_stage])

        # attn kwargs

        attn_kwargs = dict(
            heads = attn_heads,
            dim_head = attn_dim_head
        )

        # modules for all layers

        skip_dims = []

        down_stage_parameters = [
            in_out,
            nested_unet_depths,
            num_blocks_per_stage,
            num_self_attn_per_stage
        ]

        up_stage_parameters = [reversed(params[:-1]) for params in down_stage_parameters]

        # downs

        for ind, ((dim_in, dim_out), nested_unet_depth, num_blocks, self_attn_blocks) in enumerate(zip(*down_stage_parameters)):
            is_last = ind >= (num_resolutions - 1)
            skip_dims.append(dim_in)

            self.downs.append(nn.ModuleList([
                blocks(dim_in, dim_in, nested_unet_depth = nested_unet_depth, nested_unet_dim = nested_unet_dim),
                nn.ModuleList([blocks(dim_in, dim_in, nested_unet_depth = nested_unet_depth, nested_unet_dim = nested_unet_dim) for _ in range(num_blocks - 1)]),
                nn.ModuleList([TransformerBlock(dim_in, depth = self_attn_blocks, **attn_kwargs) for _ in range(self_attn_blocks)]),
                Downsample(dim_in, dim_out)
            ]))

        # middle

        mid_dim = dims[-1]
        mid_nested_unet_depth = nested_unet_depths[-1]

        self.mid = blocks(mid_dim, mid_dim, nested_unet_depth = mid_nested_unet_depth, nested_unet_dim = nested_unet_dim)
        self.mid_attn = Attention(mid_dim)
        self.mid_after = blocks(mid_dim, mid_dim, nested_unet_depth = mid_nested_unet_depth, nested_unet_dim = nested_unet_dim)

        # self.mid_upsample = Upsample(mid_dim, dims[-2])
        self.mid_upsample = PixelShuffleUpsample(mid_dim, dims[-2])

        # ups

        for ind, ((dim_in, dim_out), nested_unet_depth, num_blocks, self_attn_blocks) in enumerate(zip(*up_stage_parameters)):
            is_last = ind >= (num_resolutions - 1)

            self.ups.append(nn.ModuleList([
                blocks(dim_out + skip_dims.pop(), dim_out, nested_unet_depth = nested_unet_depth, nested_unet_dim = nested_unet_dim),
                nn.ModuleList([blocks(dim_out, dim_out, nested_unet_depth = nested_unet_depth, nested_unet_dim = nested_unet_dim) for _ in range(num_blocks - 1)]),
                nn.ModuleList([TransformerBlock(dim_out, depth = self_attn_blocks, **attn_kwargs) for _ in range(self_attn_blocks)]),
                # Upsample(dim_out, dim_in) if not is_last else nn.Identity(),
                PixelShuffleUpsample(dim_out, dim_in) if not is_last else nn.Identity(),
            ]))


        out_dim = default(out_dim, channels)

        if consolidate_upsample_fmaps:
            self.consolidator = FeatureMapConsolidator(
                dim,
                dim_ins = tuple(map(lambda m: dim * m, dim_mults)),
                dim_outs = (dim,) * len(dim_mults),
                conv_block_fn = blocks
            )
        else:
            self.consolidator = FeatureMapConsolidator(dim = dim)

        final_dim_in = self.consolidator.final_dim_out

        self.final_conv = nn.Sequential(
            blocks(final_dim_in + dim, dim),
            nn.Conv3d(dim, out_dim, **kernel_and_same_pad(frame_kernel_size, 3, 3))
        )

    def forward(self, x):
        is_image = x.ndim == 4

        # validations

        assert not (is_image and not self.train_as_images), 'you specified a frame kernel size for the convolutions in this unet, but you are passing in images'
        assert not (not is_image and self.train_as_images), 'you specified no frame kernel size dimension, yet you are passing in a video. fold the frame dimension into the batch'

        # cast images to 1 framed video

        if is_image:
            x = rearrange(x, 'b c h w -> b c 1 h w')

        # initial convolution

        x = self.init_conv(x)

        # residual

        r = x.clone()

        # downs and ups

        down_hiddens = []
        up_hiddens = []

        for init_block, blocks, attn_blocks, downsample in self.downs:
            x = init_block(x)

            for block in blocks:
                x = block(x)

            for attn_block in attn_blocks:
                x = attn_block(x)

            down_hiddens.append(x)
            x = downsample(x)

        x = self.mid(x)
        x = self.mid_attn(x) + x
        x = self.mid_after(x)

        up_hiddens.append(x)
        x = self.mid_upsample(x)


        for init_block, blocks, attn_blocks, upsample in self.ups:
            x = torch.cat((x, down_hiddens.pop() * self.skip_scale), dim=1)

            x = init_block(x)

            for block in blocks:
                x = block(x)

            for attn_block in attn_blocks:
                x = attn_block(x)

            up_hiddens.insert(0, x)
            x = upsample(x)

        # consolidate feature maps

        x = self.consolidator(x, up_hiddens)

        # final residual

        x = torch.cat((x, r), dim = 1)

        # final convolution

        out = self.final_conv(x)

        if is_image:
            out = rearrange(out, 'b c 1 h w -> b c h w')

        return out

# RSU

class PixelShuffleUpsample(nn.Module):
    def __init__(
        self,
        dim,
        dim_out = None,
        scale_factor = 2
    ):
        super().__init__()
        self.scale_squared = scale_factor ** 2
        dim_out = default(dim_out, dim)
        conv = nn.Conv3d(dim, dim_out * self.scale_squared, 1)

        self.net = nn.Sequential(
            conv,
            nn.SiLU(),
            Rearrange('b (c r s) f h w -> b c f (h r) (w s)', r = scale_factor, s = scale_factor)
        )

        self.init_conv_(conv)

    def init_conv_(self, conv):
        o, i, *rest_dims = conv.weight.shape
        conv_weight = torch.empty(o // self.scale_squared, i, *rest_dims)
        nn.init.kaiming_uniform_(conv_weight)
        conv_weight = repeat(conv_weight, 'o ... -> (o r) ...', r = self.scale_squared)

        conv.weight.data.copy_(conv_weight)
        nn.init.zeros_(conv.bias.data)

    def forward(self, x):
        x = self.net(x)
        return x

class NestedResidualUnet(nn.Module):
    def __init__(
        self,
        dim,
        *,
        depth,
        M = 32,
        frame_kernel_size = 1,
        add_residual = False,
        groups = 4,
        skip_scale = 2 ** -0.5,
        weight_standardize = False
    ):
        super().__init__()

        self.depth = depth
        self.downs = nn.ModuleList([])
        self.ups = nn.ModuleList([])

        conv = WeightStandardizedConv3d if weight_standardize else nn.Conv3d

        for ind in range(depth):
            is_first = ind == 0
            dim_in = dim if is_first else M

            down = nn.Sequential(
                conv(dim_in, M, (1, 4, 4), stride = (1, 2, 2), padding = (0, 1, 1)),
                nn.GroupNorm(groups, M),
                nn.SiLU()
            )

            up = nn.Sequential(
                PixelShuffleUpsample(2 * M, dim_in),
                nn.GroupNorm(groups, dim_in),
                nn.SiLU()
            )

            self.downs.append(down)
            self.ups.append(up)

        self.mid = nn.Sequential(
            conv(M, M, **kernel_and_same_pad(frame_kernel_size, 3, 3)),
            nn.GroupNorm(groups, M),
            nn.SiLU()
        )

        self.skip_scale = skip_scale
        self.add_residual = add_residual

    def forward(self, x, residual = None):
        is_video = x.ndim == 5

        if self.add_residual:
            residual = default(residual, x.clone())

        *_, h, w = x.shape

        layers = len(self.ups)

        for dim_name, size in (('height', h), ('width', w)):
            assert divisible_by(size, 2 ** layers), f'{dim_name} dimension {size} must be divisible by {2 ** layers} ({layers} layers in nested unet)'
            assert (size % (2 ** self.depth)) == 0, f'the unet has too much depth for the image {dim_name} ({size}) being passed in'

        # hiddens

        hiddens = []

        # unet

        for down in self.downs:
            x = down(x)
            hiddens.append(x.clone().contiguous())

        x = self.mid(x)

        for up in reversed(self.ups):
            x = torch.cat((x, hiddens.pop() * self.skip_scale), dim = 1)
            x = up(x)

        # adding residual

        if self.add_residual:
            x = x + residual
            x = F.silu(x)

        return x<|MERGE_RESOLUTION|>--- conflicted
+++ resolved
@@ -164,16 +164,10 @@
 
         self.net = nn.Sequential(
             LayerNorm(dim),
-<<<<<<< HEAD
-            nn.Conv3d(dim, dim_out * mult, **kernel_conv_kwargs(1, 1)),
-            nn.GELU(),
-            nn.Conv3d(dim_out * mult, dim_out, **kernel_conv_kwargs(1, 1))
-=======
             nn.Conv3d(dim, inner_dim, **kernel_conv_kwargs(3, 3), groups = dim_out),
             nn.GELU(),
             GRN(inner_dim),
             nn.Conv3d(inner_dim, dim_out, **kernel_conv_kwargs(3, 3), groups = dim_out)
->>>>>>> fb22e07a
         )
 
         self.nested_unet = NestedResidualUnet(dim_out, depth = nested_unet_depth, M = nested_unet_dim, add_residual = True) if nested_unet_depth > 0 else nn.Identity()
